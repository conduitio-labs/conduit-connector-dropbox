--- conflicted
+++ resolved
@@ -26,17 +26,6 @@
 
 Each record have following metadata fields to support downstream file reassembly:
 
-<<<<<<< HEAD
-* `filename`: Name of the file with extension.
-* `file_id`: Unique Dropbox file ID.
-* `file_path`: Full path of the file in Dropbox (e.g., `/Photos/Vacation/image.jpg`).
-* `opencdc.collection`: Path to the parent directory containing the file (e.g., `/Photos/Vacation`).
-* `file_size`: Integer size of the file.
-* `is_chunked`: "true" if the file was split into multiple chunks; otherwise false or not present.
-* `chunk_index`: Index of the current chunk (starting from 1) – only present for chunks.
-* `total_chunks`: Total number of chunks – only present for chunked files.
-* `hash`: A hash of the file content. This field can be used to verify data integrity.
-=======
 * `opencdc.file.name`: Name of the file with extension.
 * `file_id`: Unique Dropbox file ID.
 * `file_path`: Full path of the file in Dropbox (e.g., `/Photos/Vacation/image.jpg`).
@@ -46,7 +35,6 @@
 * `opencdc.file.chunk.index`: Index of the current chunk (starting from 1) – only present for chunks.
 * `opencdc.file.chunk.count`: Total number of chunks – only present for chunked files.
 * `opencdc.file.hash`: A hash of the file content. This field can be used to verify data integrity.
->>>>>>> aa8fc228
 
 ## Destination
 
@@ -55,15 +43,6 @@
 
 Each record should have following metadata fields:
 
-<<<<<<< HEAD
-* `filename`: Name of the file with extension.
-* `opencdc.collection`: (Optional) Target directory path. Defaults to root `/` if not specified.
-* `file_size`: Integer size of the file.
-* `is_chunked`: "true" if the file was split into multiple chunks; otherwise false or not present.
-* `chunk_index`: Index of the current chunk (1-based index, required only for chunked files).
-* `total_chunks`: Total number of chunks (required only for chunked files).
-* `hash`: A hash to uniquely identify the file.
-=======
 * `opencdc.file.name`: Name of the file with extension.
 * `opencdc.collection`: (Optional) Target directory path. Defaults to root `/` if not specified.
 * `opencdc.file.size`: Integer size of the file.
@@ -71,7 +50,6 @@
 * `opencdc.file.chunk.index`: Index of the current chunk (1-based index, required only for chunked files).
 * `opencdc.file.chunk.count`: Total number of chunks (required only for chunked files).
 * `opencdc.file.hash`: A hash to uniquely identify the file.
->>>>>>> aa8fc228
 <!-- /readmegen:description -->
 
 ## Source Configuration Parameters
@@ -94,13 +72,6 @@
           # Type: int
           # Required: no
           fileChunkSizeBytes: "3145728"
-<<<<<<< HEAD
-          # Maximum number of entries to fetch in a single list_folder request.
-          # Type: int
-          # Required: no
-          limit: "1000"
-=======
->>>>>>> aa8fc228
           # Timeout for Dropbox longpolling requests.
           # Type: duration
           # Required: no
