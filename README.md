# Conduit Connector for <!-- readmegen:name -->Dropbox<!-- /readmegen:name -->

[Conduit](https://conduit.io) connector for <!-- readmegen:name -->Dropbox<!-- /readmegen:name -->.

<!-- readmegen:description -->
## Source

The Dropbox Source Connector reads files from a configured Dropbox path and converts
them into `opencdc.Record` that can be processed by Conduit. Files larger than
`fileChunkSizeBytes` (maximum value 4MB) are split into smaller chunks, and each
chunk is emitted as a separate record.

### Snapshot (Initial Sync)

When the connector starts without a saved position, it triggers a snapshot listing
all files in the configured Dropbox path. A cursor and the last processed timestamp
are saved at the end of snapshotting.

### Change Data Capture

After the snapshot, the connector uses Dropbox's Longpoll API to wait for changes
(file creation, modification, deletion). Upon detecting changes, it fetches updated
entries using the saved cursor. If Dropbox reports expired cursor the connector
falls back to a fresh scan skipping already-processed files based on the
`lastProcessedUnixTime` field.

Each record have following metadata fields to support downstream file reassembly:

<<<<<<< HEAD
* `filename`: Name of the file with extension.
=======
* `filename`: Filename of the file with extension.
>>>>>>> 4f5f85e5
* `file_id`: Unique Dropbox file ID.
* `file_path`: Full path of the file in Dropbox (e.g., `/Photos/Vacation/image.jpg`).
* `opencdc.collection`: Path to the parent directory containing the file (e.g., `/Photos/Vacation`).
* `file_size`: Integer size of the file.
<<<<<<< HEAD
* `is_chunked`: "true" if the file was split into multiple chunks; otherwise false or not present.
=======
>>>>>>> 4f5f85e5
* `chunk_index`: Index of the current chunk (starting from 1) – only present for chunks.
* `total_chunks`: Total number of chunks – only present for chunked files.
* `hash`: A hash of the file content. This field can be used to verify data integrity.

## Destination

A destination connector pushes data from upstream resources to an external
resource via Conduit.
<<<<<<< HEAD

Each record should have following metadata fields:

* `filename`: Name of the file with extension.
* `opencdc.collection`: (Optional) Target directory path. Defaults to root `/` if not specified.
* `file_size`: Integer size of the file.
* `is_chunked`: "true" if the file was split into multiple chunks; otherwise false or not present.
* `chunk_index`: Index of the current chunk (1-based index, required only for chunked files).
* `total_chunks`: Total number of chunks (required only for chunked files).
* `hash`: A hash to uniquely identify the file.
=======
>>>>>>> 4f5f85e5
<!-- /readmegen:description -->

## Source Configuration Parameters

<!-- readmegen:source.parameters.yaml -->
```yaml
version: 2.2
pipelines:
  - id: example
    status: running
    connectors:
      - id: example
        plugin: "dropbox"
        settings:
          # Token is used to authenticate API access.
          # Type: string
          # Required: yes
          token: ""
          # Size of a file chunk in bytes to split large files, maximum is 4MB.
          # Type: int
          # Required: no
          fileChunkSizeBytes: "3145728"
<<<<<<< HEAD
          # Maximum number of entries to fetch in a single list_folder request.
          # Type: int
          # Required: no
          limit: "1000"
=======
>>>>>>> 4f5f85e5
          # Timeout for Dropbox longpolling requests.
          # Type: duration
          # Required: no
          longpollTimeout: "30s"
          # Path of the Dropbox directory to read/write files. Empty path
          # implies root directory.
          # Type: string
          # Required: no
          path: ""
          # Maximum number of retry attempts.
          # Type: int
          # Required: no
          retries: "0"
          # Delay between retry attempts.
          # Type: duration
          # Required: no
          retryDelay: "10s"
          # Maximum delay before an incomplete batch is read from the source.
          # Type: duration
          # Required: no
          sdk.batch.delay: "0"
          # Maximum size of batch before it gets read from the source.
          # Type: int
          # Required: no
          sdk.batch.size: "0"
          # Specifies whether to use a schema context name. If set to false, no
          # schema context name will be used, and schemas will be saved with the
          # subject name specified in the connector (not safe because of name
          # conflicts).
          # Type: bool
          # Required: no
          sdk.schema.context.enabled: "true"
          # Schema context name to be used. Used as a prefix for all schema
          # subject names. If empty, defaults to the connector ID.
          # Type: string
          # Required: no
          sdk.schema.context.name: ""
          # Whether to extract and encode the record key with a schema.
          # Type: bool
          # Required: no
          sdk.schema.extract.key.enabled: "true"
          # The subject of the key schema. If the record metadata contains the
          # field "opencdc.collection" it is prepended to the subject name and
          # separated with a dot.
          # Type: string
          # Required: no
          sdk.schema.extract.key.subject: "key"
          # Whether to extract and encode the record payload with a schema.
          # Type: bool
          # Required: no
          sdk.schema.extract.payload.enabled: "false"
          # The subject of the payload schema. If the record metadata contains
          # the field "opencdc.collection" it is prepended to the subject name
          # and separated with a dot.
          # Type: string
          # Required: no
          sdk.schema.extract.payload.subject: "payload"
          # The type of the payload schema.
          # Type: string
          # Required: no
          sdk.schema.extract.type: "avro"
```
<!-- /readmegen:source.parameters.yaml -->

## Destination Configuration Parameters

<!-- readmegen:destination.parameters.yaml -->
```yaml
version: 2.2
pipelines:
  - id: example
    status: running
    connectors:
      - id: example
        plugin: "dropbox"
        settings:
          # Token is used to authenticate API access.
          # Type: string
          # Required: yes
          token: ""
          # Path of the Dropbox directory to read/write files. Empty path
          # implies root directory.
          # Type: string
          # Required: no
<<<<<<< HEAD
=======
          destinationConfigParam: "yes"
          # Path of the Dropbox directory to read/write files. Empty path
          # implies root directory.
          # Type: string
          # Required: no
>>>>>>> 4f5f85e5
          path: ""
          # Maximum delay before an incomplete batch is written to the
          # destination.
          # Type: duration
          # Required: no
          sdk.batch.delay: "0"
          # Maximum size of batch before it gets written to the destination.
          # Type: int
          # Required: no
          sdk.batch.size: "0"
          # Allow bursts of at most X records (0 or less means that bursts are
          # not limited). Only takes effect if a rate limit per second is set.
          # Note that if `sdk.batch.size` is bigger than `sdk.rate.burst`, the
          # effective batch size will be equal to `sdk.rate.burst`.
          # Type: int
          # Required: no
          sdk.rate.burst: "0"
          # Maximum number of records written per second (0 means no rate
          # limit).
          # Type: float
          # Required: no
          sdk.rate.perSecond: "0"
          # The format of the output record. See the Conduit documentation for a
          # full list of supported formats
          # (https://conduit.io/docs/using/connectors/configuration-parameters/output-format).
          # Type: string
          # Required: no
          sdk.record.format: "opencdc/json"
          # Options to configure the chosen output record format. Options are
          # normally key=value pairs separated with comma (e.g.
          # opt1=val2,opt2=val2), except for the `template` record format, where
          # options are a Go template.
          # Type: string
          # Required: no
          sdk.record.format.options: ""
          # Whether to extract and decode the record key with a schema.
          # Type: bool
          # Required: no
          sdk.schema.extract.key.enabled: "true"
          # Whether to extract and decode the record payload with a schema.
          # Type: bool
          # Required: no
          sdk.schema.extract.payload.enabled: "true"
```
<!-- /readmegen:destination.parameters.yaml -->

## Development

- To install the required tools, run `make install-tools`.
- To generate code (mocks, re-generate `connector.yaml`, update the README,
  etc.), run `make generate`.

## How to build?

Run `make build` to build the connector.

## Testing

Run `make test` to run all the tests.

The Docker compose file at `test/docker-compose.yml` can be used to run the
required resource locally.

## How to release?

The release is done in two steps:

- Bump the version in [connector.yaml](/connector.yaml). This can be done
  with [bump_version.sh](/scripts/bump_version.sh) script, e.g.
  `scripts/bump_version.sh 2.3.4` (`2.3.4` is the new version and needs to be a
  valid semantic version). This will also automatically create a PR for the
  change.
- Tag the connector, which will kick off a release. This can be done
  with [tag.sh](/scripts/tag.sh).

## Known Issues & Limitations

- Known issue A
- Limitation A

## Planned work

- [ ] Item A
- [ ] Item B

![scarf pixel](https://static.scarf.sh/a.png?x-pxid=0944a395-adda-4265-b576-639a1592d25c)<|MERGE_RESOLUTION|>--- conflicted
+++ resolved
@@ -26,19 +26,12 @@
 
 Each record have following metadata fields to support downstream file reassembly:
 
-<<<<<<< HEAD
 * `filename`: Name of the file with extension.
-=======
-* `filename`: Filename of the file with extension.
->>>>>>> 4f5f85e5
 * `file_id`: Unique Dropbox file ID.
 * `file_path`: Full path of the file in Dropbox (e.g., `/Photos/Vacation/image.jpg`).
 * `opencdc.collection`: Path to the parent directory containing the file (e.g., `/Photos/Vacation`).
 * `file_size`: Integer size of the file.
-<<<<<<< HEAD
 * `is_chunked`: "true" if the file was split into multiple chunks; otherwise false or not present.
-=======
->>>>>>> 4f5f85e5
 * `chunk_index`: Index of the current chunk (starting from 1) – only present for chunks.
 * `total_chunks`: Total number of chunks – only present for chunked files.
 * `hash`: A hash of the file content. This field can be used to verify data integrity.
@@ -47,7 +40,6 @@
 
 A destination connector pushes data from upstream resources to an external
 resource via Conduit.
-<<<<<<< HEAD
 
 Each record should have following metadata fields:
 
@@ -58,8 +50,6 @@
 * `chunk_index`: Index of the current chunk (1-based index, required only for chunked files).
 * `total_chunks`: Total number of chunks (required only for chunked files).
 * `hash`: A hash to uniquely identify the file.
-=======
->>>>>>> 4f5f85e5
 <!-- /readmegen:description -->
 
 ## Source Configuration Parameters
@@ -82,13 +72,6 @@
           # Type: int
           # Required: no
           fileChunkSizeBytes: "3145728"
-<<<<<<< HEAD
-          # Maximum number of entries to fetch in a single list_folder request.
-          # Type: int
-          # Required: no
-          limit: "1000"
-=======
->>>>>>> 4f5f85e5
           # Timeout for Dropbox longpolling requests.
           # Type: duration
           # Required: no
@@ -173,14 +156,6 @@
           # implies root directory.
           # Type: string
           # Required: no
-<<<<<<< HEAD
-=======
-          destinationConfigParam: "yes"
-          # Path of the Dropbox directory to read/write files. Empty path
-          # implies root directory.
-          # Type: string
-          # Required: no
->>>>>>> 4f5f85e5
           path: ""
           # Maximum delay before an incomplete batch is written to the
           # destination.
