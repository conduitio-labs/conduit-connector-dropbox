--- conflicted
+++ resolved
@@ -36,16 +36,14 @@
 	// DownloadRange retrieves specific bytes from a file (supports partial downloads)
 	// Docs: https://www.dropbox.com/developers/documentation/http/documentation#files-download
 	DownloadRange(ctx context.Context, path string, start, length uint64) (io.ReadCloser, error)
-<<<<<<< HEAD
+
+	// VerifyPath validates if path exists and is accessible
+	// Docs: https://www.dropbox.com/developers/documentation/http/documentation#files-get_metadata
+	VerifyPath(ctx context.Context, path string) error
+
 	UploadFile(ctx context.Context, filepath string, content []byte) (*UploadFileResponse, error)
 	CreateSession(ctx context.Context, content []byte) (*SessionResponse, error)
 	UploadChunk(ctx context.Context, sessionID string, content []byte, offset uint) error
 	CloseSession(ctx context.Context, filepath, sessionID string, offset uint) (*UploadFileResponse, error)
 	DeleteFile(ctx context.Context, filepath string) error
-=======
-
-	// VerifyPath validates if path exists and is accessible
-	// Docs: https://www.dropbox.com/developers/documentation/http/documentation#files-get_metadata
-	VerifyPath(ctx context.Context, path string) error
->>>>>>> fe073fdb
 }