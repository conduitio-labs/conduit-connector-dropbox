// Copyright © 2025 Meroxa, Inc.
//
// Licensed under the Apache License, Version 2.0 (the "License");
// you may not use this file except in compliance with the License.
// You may obtain a copy of the License at
//
//     http://www.apache.org/licenses/LICENSE-2.0
//
// Unless required by applicable law or agreed to in writing, software
// distributed under the License is distributed on an "AS IS" BASIS,
// WITHOUT WARRANTIES OR CONDITIONS OF ANY KIND, either express or implied.
// See the License for the specific language governing permissions and
// limitations under the License.

package dropbox

import (
	"context"
	"io"
	"time"
)

type FoldersClient interface {
	// List returns metadata for all files/folders in path
	// Docs: https://www.dropbox.com/developers/documentation/http/documentation#files-list_folder
	List(ctx context.Context, path string, recursive bool, limit int) ([]Entry, string, bool, error)

	// ListContinue retrieves additional results from a previous List call
	// Docs: https://www.dropbox.com/developers/documentation/http/documentation#files-list_folder-continue
	ListContinue(ctx context.Context, cursor string) ([]Entry, string, bool, error)

	// Longpoll checks for changes to folder contents (blocks until timeout or changes)
	// Docs: https://www.dropbox.com/developers/documentation/http/documentation#files-list_folder-longpoll
	Longpoll(ctx context.Context, cursor string, timeout time.Duration) (bool, error)

	// DownloadRange retrieves specific bytes from a file (supports partial downloads)
	// Docs: https://www.dropbox.com/developers/documentation/http/documentation#files-download
	DownloadRange(ctx context.Context, path string, start, length uint64) (io.ReadCloser, error)

	// VerifyPath validates if path exists and is accessible
	// Docs: https://www.dropbox.com/developers/documentation/http/documentation#files-get_metadata
<<<<<<< HEAD
	VerifyPath(ctx context.Context, path string) error

	UploadFile(ctx context.Context, filepath string, content []byte) (*UploadFileResponse, error)
	CreateSession(ctx context.Context, content []byte) (*SessionResponse, error)
	UploadChunk(ctx context.Context, sessionID string, content []byte, offset uint) error
	CloseSession(ctx context.Context, filepath, sessionID string, offset uint) (*UploadFileResponse, error)
	DeleteFile(ctx context.Context, filepath string) error
=======
	VerifyPath(ctx context.Context, path string) (bool, error)
>>>>>>> 93f2c987
}<|MERGE_RESOLUTION|>--- conflicted
+++ resolved
@@ -39,15 +39,11 @@
 
 	// VerifyPath validates if path exists and is accessible
 	// Docs: https://www.dropbox.com/developers/documentation/http/documentation#files-get_metadata
-<<<<<<< HEAD
-	VerifyPath(ctx context.Context, path string) error
+	VerifyPath(ctx context.Context, path string) (bool, error)
 
 	UploadFile(ctx context.Context, filepath string, content []byte) (*UploadFileResponse, error)
 	CreateSession(ctx context.Context, content []byte) (*SessionResponse, error)
 	UploadChunk(ctx context.Context, sessionID string, content []byte, offset uint) error
 	CloseSession(ctx context.Context, filepath, sessionID string, offset uint) (*UploadFileResponse, error)
 	DeleteFile(ctx context.Context, filepath string) error
-=======
-	VerifyPath(ctx context.Context, path string) (bool, error)
->>>>>>> 93f2c987
 }