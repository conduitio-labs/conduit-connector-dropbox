// Copyright © 2025 Meroxa, Inc.
//
// Licensed under the Apache License, Version 2.0 (the "License");
// you may not use this file except in compliance with the License.
// You may obtain a copy of the License at
//
//     http://www.apache.org/licenses/LICENSE-2.0
//
// Unless required by applicable law or agreed to in writing, software
// distributed under the License is distributed on an "AS IS" BASIS,
// WITHOUT WARRANTIES OR CONDITIONS OF ANY KIND, either express or implied.
// See the License for the specific language governing permissions and
// limitations under the License.

package dropbox

import (
	"context"
	"fmt"
	"io"
	"strings"
	"sync"
	"time"
)

var (
	ErrFileNotFound    = fmt.Errorf("file not found")
	ErrSessionNotFound = fmt.Errorf("session not found")
	ErrInvalidOffset   = fmt.Errorf("invalid offset")
)

type MockClient struct {
<<<<<<< HEAD
	files        map[string][]byte
	entries      []Entry
	cursor       string
	longpollChan chan bool

	// For tracking upload sessions
	sessions   map[string]*mockSession
	sessionsMu sync.Mutex
}

type mockSession struct {
	sessionID string
	content   []byte
	offset    uint
=======
	files   map[string][]byte
	entries []Entry
	cursor  string
>>>>>>> afa962c9
}

func NewMockClient() *MockClient {
	mock := &MockClient{
		cursor: "mock-cursor-1",
	}

	mock.SetFiles(map[string][]byte{
		"/docs/file1.txt": []byte("Hello from Dropbox mock - file1"),
		"/docs/file2.txt": []byte("Another test file from Dropbox mock - file2"),
		"/docs/file3.txt": []byte("Another test file from Dropbox mock - file3"),
	})

	return mock
}

// SetFiles sets the mock files and automatically creates corresponding entries.
func (m *MockClient) SetFiles(files map[string][]byte) {
	m.files = files

<<<<<<< HEAD
	return &MockClient{
		files:        files,
		entries:      entries,
		cursor:       "mock-cursor-1",
		longpollChan: make(chan bool, 1),
		sessions:     make(map[string]*mockSession),
=======
	m.entries = make([]Entry, 0, len(files))
	for path, content := range files {
		m.entries = append(m.entries, Entry{
			Tag:            "file",
			ID:             "id:" + path,
			Name:           path[strings.LastIndex(path, "/")+1:],
			PathDisplay:    path,
			ServerModified: time.Now(),
			Size:           uint64(len(content)),
		})
>>>>>>> afa962c9
	}
}

func (m *MockClient) List(_ context.Context, _ string, _ bool) ([]Entry, string, bool, error) {
<<<<<<< HEAD
	return m.entries[:2], m.cursor, true, nil
=======
	if len(m.entries) <= 1 {
		return m.entries, m.cursor, false, nil
	}

	return m.entries[:1], m.cursor, true, nil
>>>>>>> afa962c9
}

func (m *MockClient) ListContinue(_ context.Context, cursor string) ([]Entry, string, bool, error) {
	if cursor != m.cursor {
		return nil, "", false, ErrExpiredCursor
	}

<<<<<<< HEAD
	return m.entries[2:], m.cursor, false, nil
=======
	if len(m.entries) <= 1 {
		return nil, m.cursor, false, nil
	}

	return m.entries[1:], m.cursor, false, nil
>>>>>>> afa962c9
}

func (m *MockClient) Longpoll(ctx context.Context, _ string, timeoutSec int) (bool, error) {
	select {
<<<<<<< HEAD
	case change := <-m.longpollChan:
		return change, nil
=======
>>>>>>> afa962c9
	case <-time.After(time.Duration(timeoutSec) * time.Second):
		return false, nil
	case <-ctx.Done():
		return false, ctx.Err()
	}
}

func (m *MockClient) DownloadRange(_ context.Context, path string, start, length uint64) (io.ReadCloser, error) {
	content, ok := m.files[path]
	if !ok {
		return nil, ErrFileNotFound
	}

	end := start + length
	contentLen := uint64(len(content))
	if end > contentLen || length == 0 {
		end = contentLen
	}

	return io.NopCloser(strings.NewReader(string(content[start:end]))), nil
}

func (m *MockClient) UploadFile(_ context.Context, filepath string, content []byte) (*UploadFileResponse, error) {
	m.files[filepath] = content

	return &UploadFileResponse{
		ID:          "id:" + filepath,
		ContentHash: "mock-hash",
		Name:        filepath[strings.LastIndex(filepath, "/")+1:],
		PathDisplay: filepath,
		Size:        uint64(len(content)),
	}, nil
}

func (m *MockClient) CreateSession(_ context.Context, content []byte) (*SessionResponse, error) {
	m.sessionsMu.Lock()
	defer m.sessionsMu.Unlock()

	sessionID := fmt.Sprintf("mock-session-%d", len(m.sessions)+1)
	m.sessions[sessionID] = &mockSession{
		sessionID: sessionID,
		content:   content,
		offset:    uint(len(content)),
	}

	return &SessionResponse{
		SessionID: sessionID,
	}, nil
}

func (m *MockClient) UploadChunk(_ context.Context, sessionID string, content []byte, offset uint) error {
	m.sessionsMu.Lock()
	defer m.sessionsMu.Unlock()

	session, ok := m.sessions[sessionID]
	if !ok {
		return ErrSessionNotFound
	}

	if offset != session.offset {
		return ErrInvalidOffset
	}

	session.content = append(session.content, content...)
	session.offset += uint(len(content))
	return nil
}

func (m *MockClient) CloseSession(_ context.Context, filepath, sessionID string, offset uint) (*UploadFileResponse, error) {
	m.sessionsMu.Lock()
	defer m.sessionsMu.Unlock()

	session, ok := m.sessions[sessionID]
	if !ok {
		return nil, ErrSessionNotFound
	}

	if offset != session.offset {
		return nil, ErrInvalidOffset
	}

	m.files[filepath] = session.content
	delete(m.sessions, sessionID)

	return &UploadFileResponse{
		ID:          "id:" + filepath,
		ContentHash: "chunked-hash",
		Name:        filepath[strings.LastIndex(filepath, "/")+1:],
		PathDisplay: filepath,
		Size:        uint64(len(session.content)),
	}, nil
}

func (m *MockClient) DeleteFile(_ context.Context, filepath string) error {
	if _, ok := m.files[filepath]; !ok {
		return ErrFileNotFound
	}
	delete(m.files, filepath)

	return nil
}<|MERGE_RESOLUTION|>--- conflicted
+++ resolved
@@ -30,11 +30,9 @@
 )
 
 type MockClient struct {
-<<<<<<< HEAD
-	files        map[string][]byte
-	entries      []Entry
-	cursor       string
-	longpollChan chan bool
+	files   map[string][]byte
+	entries []Entry
+	cursor  string
 
 	// For tracking upload sessions
 	sessions   map[string]*mockSession
@@ -45,16 +43,12 @@
 	sessionID string
 	content   []byte
 	offset    uint
-=======
-	files   map[string][]byte
-	entries []Entry
-	cursor  string
->>>>>>> afa962c9
 }
 
 func NewMockClient() *MockClient {
 	mock := &MockClient{
-		cursor: "mock-cursor-1",
+		cursor:   "mock-cursor-1",
+		sessions: make(map[string]*mockSession),
 	}
 
 	mock.SetFiles(map[string][]byte{
@@ -70,14 +64,6 @@
 func (m *MockClient) SetFiles(files map[string][]byte) {
 	m.files = files
 
-<<<<<<< HEAD
-	return &MockClient{
-		files:        files,
-		entries:      entries,
-		cursor:       "mock-cursor-1",
-		longpollChan: make(chan bool, 1),
-		sessions:     make(map[string]*mockSession),
-=======
 	m.entries = make([]Entry, 0, len(files))
 	for path, content := range files {
 		m.entries = append(m.entries, Entry{
@@ -88,20 +74,15 @@
 			ServerModified: time.Now(),
 			Size:           uint64(len(content)),
 		})
->>>>>>> afa962c9
 	}
 }
 
 func (m *MockClient) List(_ context.Context, _ string, _ bool) ([]Entry, string, bool, error) {
-<<<<<<< HEAD
-	return m.entries[:2], m.cursor, true, nil
-=======
 	if len(m.entries) <= 1 {
 		return m.entries, m.cursor, false, nil
 	}
 
 	return m.entries[:1], m.cursor, true, nil
->>>>>>> afa962c9
 }
 
 func (m *MockClient) ListContinue(_ context.Context, cursor string) ([]Entry, string, bool, error) {
@@ -109,24 +90,15 @@
 		return nil, "", false, ErrExpiredCursor
 	}
 
-<<<<<<< HEAD
-	return m.entries[2:], m.cursor, false, nil
-=======
 	if len(m.entries) <= 1 {
 		return nil, m.cursor, false, nil
 	}
 
 	return m.entries[1:], m.cursor, false, nil
->>>>>>> afa962c9
 }
 
 func (m *MockClient) Longpoll(ctx context.Context, _ string, timeoutSec int) (bool, error) {
 	select {
-<<<<<<< HEAD
-	case change := <-m.longpollChan:
-		return change, nil
-=======
->>>>>>> afa962c9
 	case <-time.After(time.Duration(timeoutSec) * time.Second):
 		return false, nil
 	case <-ctx.Done():
