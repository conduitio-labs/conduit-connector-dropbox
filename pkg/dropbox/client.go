--- conflicted
+++ resolved
@@ -101,8 +101,6 @@
 	return resp.Changes, cursor, nil
 }
 
-<<<<<<< HEAD
-=======
 func (c *DropboxClient) DownloadRange(ctx context.Context, path string, start, length uint64) (io.ReadCloser, error) {
 	reqBody := struct {
 		Path string `json:"path"`
@@ -146,7 +144,6 @@
 	return resp.Body, nil
 }
 
->>>>>>> dfc1e201
 func (c *DropboxClient) makeRequest(ctx context.Context, method, endpoint string, headers map[string]string, reqBody, respBody interface{}) error {
 	body, err := json.Marshal(reqBody)
 	if err != nil {
